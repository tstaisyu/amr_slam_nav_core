--- conflicted
+++ resolved
@@ -263,10 +263,7 @@
     # Overridden in launch by the "map" launch configuration or provided default value.
     # To use in yaml, remove the default "map" value in the tb3_simulation_launch.py file & provide full path to map below.
     yaml_filename: ""
-<<<<<<< HEAD
-=======
 #    topic_name: "/map"
->>>>>>> d6a37669
 
 map_saver:
   ros__parameters:
